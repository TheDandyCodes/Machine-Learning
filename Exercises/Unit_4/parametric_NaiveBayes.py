from typing import Optional, Dict, List

import numpy as np
import pandas as pd
<<<<<<< HEAD
from scipy.stats import bernoulli, multinomial, norm
=======
from scipy.stats import norm
>>>>>>> cd9000fb
from tqdm import tqdm


class NaiveBayes:
    """Naive Bayes classifier."""

    def __init__(self):
        self.parameters = {}
        self.probabilities = {}
        self.classes = []

    def _set_classes(self, y: pd.Series):
        """Set the classes of the model.

        Parameters
        ----------
        y : pd.Series
            Target variable.
        """
        self.classes = np.unique(y)

    def _gauss_likelihood(
        self, feature: pd.Series, mean: float, std: float
    ) -> pd.Series:
        """Calculate the likelihood of a feature given a mean and a standard deviation.

        Parameters
        ----------
        feature : pd.Series
            Feature to calculate the likelihood.
        mean : float
            Mean of the values of the feature per class.
        std : float
            Standard deviation of the values of the feature per class.

        Returns
        -------
        pd.Series
            Likelihood of the feature given the mean and the standard deviation.
        """
        exponent = np.exp(-1 / 2 * ((feature - mean) / std) ** 2)
        function = 1 / (std * np.sqrt(2 * np.pi)) * exponent
        # Impose a lower bound on the probabilities to avoid extremeley small
        # values that can lead to values of zero, therefore indefinite values
        # when calculating the log.
        return np.maximum(function, 1e-10)

    def _discret_likelihood_with_laplace_smth(
        self, X_train: pd.DataFrame, y_train: pd.Series, column: str, alpha: int = 1
    ) -> Dict[str, Dict[str, float]]:
        """Calculate likelihood of discrets values of a feature using Laplace smoothing.

        Parameters
        ----------
        X_train : pd.DataFrame
            Training data.
        y_train : pd.Series
            Training target.
        column : str
            Column to calculate the likelihood.
        alpha : int, optional
            Smoothing parameter. Defaults to 1.

        Returns
        -------
        pd.Series
            Likelihood of each value for the feature.
        """
        dataset = pd.concat([X_train, y_train], axis=1)
        result = (
            dataset.groupby(dataset.columns[-1])[column]
            .value_counts()
            .unstack(fill_value=0)
        )
        result = result.reindex(columns=dataset[column].unique(), fill_value=0)

        # `.values[:, None]` converts Unidimensional array
        # to bidimensional array. From (2,) to (2, 1)
        laplace_smth_result = (result + alpha) / (
            result.sum(axis=1) + alpha * len(X_train[column].unique())
        ).values[:, None]

        laplace_smth_result_dict = laplace_smth_result.to_dict(orient="index")
        return laplace_smth_result_dict

    def fit(self, X_train: pd.DataFrame, y_train: pd.Series):
        """Calculate the mean and the standard deviation of the features per class.

        As well as the discrete likelihood of the cathegories
        that belong to discreat features.

        Parameters
        ----------
        X_train : pd.DataFrame
            Training data.
        y_train : pd.Series
            Target of training data.
        """
        self._set_classes(y_train)
        parameters = {}
        for class_ in self.classes:
            parameters[class_] = {
                "apriori": len(y_train[y_train == class_]) / len(y_train)
            }
            for feature in X_train.select_dtypes(include="number").columns:
                parameters[class_][feature] = {}
                parameters[class_][feature]["mean"] = X_train[y_train == class_][
                    feature
                ].mean()
                parameters[class_][feature]["std"] = X_train[y_train == class_][
                    feature
                ].std()

            for feature in X_train.select_dtypes(include=["object", "bool"]).columns:
                laplace_smth_result_dict = self._discret_likelihood_with_laplace_smth(
                    X_train, y_train, feature
                )
                parameters[class_][feature] = laplace_smth_result_dict[class_]

        self.parameters = parameters

    def predict_prob(self, X_test: pd.DataFrame) -> Dict[str, pd.Series]:
        """Predicts the probability of each class given the features.

        Parameters
        ----------
        X_test : pd.DataFrame
            Test data.

        Returns
        -------
        Dict[str, pd.Series]
            Probabilities per class.
        """
        probabilities = {}
        for class_ in self.classes:
            likelihood = 1
            for feat in X_test.columns:
                if X_test[feat].dtype == "bool":  # Binary variable (Bernoulli)
                    # The Bernoulli PMF also uses a ratio (p) that is equivalent to
                    # the relative frequency in the dataset.
                    likelihood *= bernoulli.pmf(
                        k=X_test[feat],
                        p=self.parameters[class_][feat][True],
                    )  # parameter p is the probability of the class being 'yes'.
                    # If the class is 'no', the probability is 1 - p
                elif X_test[feat].dtype == "object":
                    # Categorical variable using Multinomial distribution
                    likelihood *= multinomial.pmf(
                        x=np.array(pd.get_dummies(X_test[feat])),
                        # Since only one category per row is observed
                        # (e.g., a single category of marital), n is set to 1.
                        n=1,
                        p=[
                            self.parameters[class_][feat][col]
                            for col in pd.get_dummies(X_test[feat]).columns
                        ],  # Same order as the columns of the dummies
                    )
                else:  # Continuous variable using Gaussian distribution
                    likelihood *= norm.pdf(
                        X_test[feat],
                        self.parameters[class_][feat]["mean"],
                        self.parameters[class_][feat]["std"],
                    )
            probabilities[class_] = likelihood * self.parameters[class_]["apriori"]

        return probabilities

    def predict_log_prob(self, X_test: pd.DataFrame) -> Dict[str, pd.Series]:
        """Predicts the log probability of each class given the features.

        Parameters
        ----------
        X_test : pd.DataFrame
            Test data.

        Returns
        -------
        Dict[str, pd.Series]
            Log-probabilities per class.
        """
        log_probabilities = {}
        for class_ in self.classes:
            likelihood = 0
            for feat in X_test.columns:
                if X_test[feat].dtypes == "bool":  # Binary variable (Bernoulli)
                    # The Bernoulli PMF also uses a ratio (p) that is equivalent to
                    # the relative frequency in the dataset.
                    likelihood += bernoulli.logpmf(
                        k=X_test[feat],
                        p=self.parameters[class_][feat][True],
                    )  # parameter p is the probability of the class being 'yes'.
                    # If the class is 'no', the probability is 1 - p
                elif X_test[feat].dtype == "object":  # Cat variable using Multinomial
                    likelihood += multinomial.logpmf(
                        x=np.array(pd.get_dummies(X_test[feat])),
                        # Since only one category per row is observed
                        # (e.g., a single category of marital), n is set to 1.
                        n=1,
                        p=[
                            self.parameters[class_][feat][col]
                            for col in pd.get_dummies(X_test[feat]).columns
                        ],  # Same order as the columns of the dummies
                    )
                else:  # Continuous variable using Gaussian distribution
                    likelihood += norm.logpdf(
                        X_test[feat],
                        self.parameters[class_][feat]["mean"],
                        self.parameters[class_][feat]["std"],
                    )
            log_probabilities[class_] = likelihood + np.log(
                self.parameters[class_]["apriori"]
            )
        return log_probabilities

    def predict(self, X_test: pd.DataFrame, method: Optional[str] = None) -> pd.Series:
        """Predicts the class of the features.

        Parameters
        ----------
        X_test : pd.DataFrame
            Test data.
        method : None | str, optional
            Method to predict the class. This can be None or 'log'.
            Defaults to None.

        Returns
        -------
        pd.Series
            Predicted class.
        """
        if method == "log":  # noqa: SIM108
            probabilities = pd.DataFrame(self.predict_log_prob(X_test))
        else:
            probabilities = pd.DataFrame(self.predict_prob(X_test))

        return probabilities.idxmax(axis="columns")

    def _cross_validation_split(
        self, k: int, data: pd.DataFrame
    ) -> list[Dict[str, pd.DataFrame]]:
        """Split the dataset into k folds.

        Parameters
        ----------
        k : int
            Number of folds.
        data : pd.DataFrame
            Dataset.

        Returns
        -------
        list[Dict[str, pd.DataFrame]]
            list of dictionaries with the train and test sets.
        """
        data = data.sample(frac=1).reset_index(drop=True)
        data["fold"] = data.index % k
        folds = []
        for i in range(k):
            test = data[data["fold"] == i].drop(columns="fold")
            train = data[data["fold"] != i].drop(columns="fold")
            folds.append({"train": train, "test": test})
        return folds

    def accuracy_metric(self, y_true: pd.Series, y_pred: pd.Series) -> float:
        """Calculate the accuracy of a prediction.

        Parameters
        ----------
        y_true : pd.Series
            True target.
        y_pred : pd.Series
            Predicted target.

        Returns
        -------
        float
            Accuracy of a prediction.
        """
        return (y_true == y_pred).sum() / len(y_true)

    def cross_validation_evaluate(
        self, k: int, data: pd.DataFrame, method: Optional[str] = None
    ) -> tuple[list[float], float]:
        """Evaluate the model using cross-validation.

        Parameters
        ----------
        k : int
            Number of folds.
        data : pd.DataFrame
            Dataset.
        method : None | str, optional
            Method to predict the class. This can be None or 'log'.
            Defaults to None.

        Returns
        -------
        tuple[list[float], float]
            Tuple with list of accuracies and mean accuracy.
        """
        folds = self._cross_validation_split(k=k, data=data)
        accuracies = []
        for fold in tqdm(folds, desc="Folds", total=k):
            # Reset index to avoid problems with the index of the data
            # when extracting probabilities using scipy distributions.
            X_train = fold["train"].iloc[:, :-1].reset_index(drop=True)
            y_train = fold["train"].iloc[:, -1].reset_index(drop=True)
            X_test = fold["test"].iloc[:, :-1].reset_index(drop=True)
            y_test = fold["test"].iloc[:, -1].reset_index(drop=True)
            self.fit(X_train=X_train, y_train=y_train)
            y_pred = self.predict(X_test=X_test, method=method)

            accuracy = self.accuracy_metric(y_true=y_test, y_pred=y_pred)
            accuracies.append(accuracy)
        mean_accuracy = np.mean(accuracies)
        return accuracies, mean_accuracy


if __name__ == "__main__":
    print("Loading datasets...\n\n")
    from ucimlrepo import fetch_ucirepo

    def two_categories_to_binary(df: pd.DataFrame) -> pd.DataFrame:
        """Encode two categories variables into binary variables.

        Parameters
        ----------
        df : pd.DataFrame
            Dataframe with some columns with two categories

        Returns
        -------
        pd.DataFrame
            Dataframe with encoded variables
        """
        # Select columns with only two categories
        binary_columns = (
            df.select_dtypes(include="object")
            .nunique()[df.select_dtypes(include="object").nunique() == 2]
            .index
        )
        for col in binary_columns:
            df[col] = pd.get_dummies(df[col], drop_first=True)
        return df

    iris_dataset = fetch_ucirepo(id=53)
    X_iris = iris_dataset.data.features
    y_iris = iris_dataset.data.targets["class"]
    iris_df = pd.concat([X_iris, y_iris], axis=1)

    bank_marketing = fetch_ucirepo(id=222)
    # Secure independent copy to avoid view problems
    X_bank_marketing = bank_marketing.data.features.copy()
    # Replace 'yes' and 'no' with binary values
    for col in ["default", "housing", "loan"]:
        X_bank_marketing[col] = X_bank_marketing[col].map({"yes": True, "no": False})
        # Para las variables con 2 categorías (no binarias), se introducirán en la distribución Multinomial,
        # ya que en casos como la variable `stalk-shape`, sus valores `enlarging=e`,`tapering=t` no son conceptualmente opuestos,
        # como una varibale binaria. Es decir, si asumieramos que elarging es True y tapering es False,
        # estaríamos concluyendo que concepturalmente elarging es lo opuesto a tapering.

        # De esta manera, si codificaramos la variable `stalk-shape` como binaria, tendriamos que escoger
        # qué categoría considerar como True y cual como False, haciendo que realmente la categoría que cuenta,
        # conceptualmente, sea a la que le asociamos el valor de True, por ejemplo elarging. De esta manera la
        # variable sería menos interpretable. Es decir, sería necesario que esa variable se llamara Elarging y
        # que sus valores fueran True o False, es decir, está ensanchando (True) o no está ensanchando (False).
        # Por eso mismo, solo se utilizará la distribución Bernouilli para las variables conceptualmente binarias,
        # como puede ser `default`, donde True equivaldría a que se ha dado default y False que no.
    y_bank_marketing = bank_marketing.data.targets["y"]
    bank_marketing_df = pd.concat([X_bank_marketing, y_bank_marketing], axis=1)
    bank_marketing_df_no_misssing = bank_marketing_df.dropna(
        subset=["job", "education"]
    )
    bank_marketing_df_no_misssing = bank_marketing_df_no_misssing.drop(
        columns=["contact", "poutcome"]
    )

    mushrooms = fetch_ucirepo(id=73)
    X_mushrooms = mushrooms.data.features.copy()
    X_mushrooms = X_mushrooms.drop(
        columns="stalk-root"
    )  # Drop column w/ missing values
    # Replace 'f' and 't' with binary values
    X_mushrooms["bruises"] = X_mushrooms["bruises"].map({"f": False, "t": True})
    y_mushrooms = mushrooms.data.targets  # p = poisonous, e = edible
    mushrooms_df = pd.concat([X_mushrooms, y_mushrooms], axis=1)

    print("## IRIS DATASET ##\n")
    print("Fitting the models...\n")
    nb = NaiveBayes()

    print("Evaluating the model with NO log-probabilities...\n")
    cv_ev = nb.cross_validation_evaluate(k=5, data=iris_df)
    for i, fold_acc in enumerate(cv_ev[0]):
        print(f"Fold {i} - Accuracy: {fold_acc}")
    print(f"Mean Accuracy: {cv_ev[1]}\n\n")

    print("Evaluating the model with log-probabilities...\n")
    cv_ev_log = nb.cross_validation_evaluate(k=5, data=iris_df, method="log")
    for i, fold_acc in enumerate(cv_ev_log[0]):
        print(f"Fold {i} - Accuracy: {fold_acc}")
    print(f"Mean Accuracy: {cv_ev_log[1]}\n\n")

    print("## BANK MARKETING DATASET ##\n")
    print("Fitting the models...\n")
    nb = NaiveBayes()

    print("Evaluating the model with NO log-probabilities...\n")
    cv_ev = nb.cross_validation_evaluate(k=5, data=bank_marketing_df_no_misssing)
    for i, fold_acc in enumerate(cv_ev[0]):
        print(f"Fold {i} - Accuracy: {fold_acc}")
    print(f"Mean Accuracy: {cv_ev[1]}\n\n")

    print("Evaluating the model with log-probabilities...\n")
    cv_ev_log = nb.cross_validation_evaluate(
        k=5, data=bank_marketing_df_no_misssing, method="log"
    )
    for i, fold_acc in enumerate(cv_ev_log[0]):
        print(f"Fold {i} - Accuracy: {fold_acc}")
    print(f"Mean Accuracy: {cv_ev_log[1]}\n\n")

    print("## MUSHROOMS DATASET ##\n")
    print("Fitting the models...\n")
    nb = NaiveBayes()

    print("Evaluating the model with NO log-probabilities...\n")
    cv_ev = nb.cross_validation_evaluate(k=5, data=mushrooms_df)
    for i, fold_acc in enumerate(cv_ev[0]):
        print(f"Fold {i} - Accuracy: {fold_acc}")
    print(f"Mean Accuracy: {cv_ev[1]}\n\n")

    print("Evaluating the model with log-probabilities...\n")
    cv_ev_log = nb.cross_validation_evaluate(k=5, data=mushrooms_df, method="log")
    for i, fold_acc in enumerate(cv_ev_log[0]):
        print(f"Fold {i} - Accuracy: {fold_acc}")
    print(f"Mean Accuracy: {cv_ev_log[1]}\n\n")

    # En esta modificaciíon del código se emplean las distribuciones
    # Multinomial, Bernoulli y Normal para calcular las probabilidades.
    # Esto no cambia el valor de las probabilidades de una feature por clase.
    # Por un lado, la distribución Bernoulli usa el ratio (p), que es equivalente a
    # la frecuencia relativa en el dataset, es decir, para una variable binaria,
    # la frecuencia relativa del valor de la variable para cada clase es equivalente
    # a la probabilidad de la variable para cada clase según la distribución.
    # Por otro lado, la distribución Multinomial se emplea para variables categóricas.
    # En este caso, se asume que solo se observa una categoría (una fila) por fila,
    # por lo que el parámetro n es igual a 1. El parámetro p es un vector con las
    # probabilidades y x es un vector con el número de ocurrencias de cada categoría,
    # donde para cada fila, solo una categoría tiene un valor de 1 y el resto de 0.
    # La distribución Normal se empleaba en la versión anterior de este código.

    # ## Resultados de la evaluación los modelos no paramétrico y paramétrico con el dataset IRIS ##

    # Evaluating the NON PARAMETRIC MODEL with log-probabilities...

    # Fold 0 - Accuracy: 0.9666666666666667
    # Fold 1 - Accuracy: 0.9666666666666667
    # Fold 2 - Accuracy: 0.8333333333333334
    # Fold 3 - Accuracy: 1.0
    # Fold 4 - Accuracy: 1.0
    # Mean Accuracy: 0.9533333333333334

    # Evaluating the PARAMETRIC MODEL with log-probabilities...

    # Fold 0 - Accuracy: 1.0
    # Fold 1 - Accuracy: 0.9666666666666667
    # Fold 2 - Accuracy: 0.9
    # Fold 3 - Accuracy: 0.9
    # Fold 4 - Accuracy: 0.9666666666666667
    # Mean Accuracy: 0.9466666666666667

    # Como se puede observar, las probabilidades calculadas con el modelo paramétrico
    # y el modelo no paramétrico son similares, por lo que se ha explicado en
    # el comentario de la parte superior. Las diferencias que se observan pueden deberse
    # a la aleatoriedad de la partición de los datos en los K folds del Cross Validation

    # ## Resultados de la evaluación los modelos no paramétrico y paramétrico con el dataset BANK MARKETING ##

    # Evaluating the NON PARAMETRIC MODEL with log-probabilities...

    # Fold 0 - Accuracy: 0.8845931242041903
    # Fold 1 - Accuracy: 0.8789211714318786
    # Fold 2 - Accuracy: 0.8845931242041903
    # Fold 3 - Accuracy: 0.8790229219726788
    # Fold 4 - Accuracy: 0.8851586015281315
    # Mean Accuracy: 0.8824577886682141

    # Evaluating the PARAMETRIC MODEL with log-probabilities...

    # Fold 0 - Accuracy: 0.8747540224563028
    # Fold 1 - Accuracy: 0.8764903345294595
    # Fold 2 - Accuracy: 0.8818150248871397
    # Fold 3 - Accuracy: 0.8768233387358185
    # Fold 4 - Accuracy: 0.880064829821718
    # Mean Accuracy: 0.8779895100860877

    # Como en el sucede en el caso del dataset IRIS, las probabilidades calculadas con
    # el modelo paramétrico y el modelo no paramétrico son similares y las diferencias
    # que se observan pueden deberse a la aleatoriedad de la partición de los datos en
    # los K folds del Cross Validation

    # ## Resultados de la evaluación los modelos no paramétrico y paramétrico con el dataset MUSHROOMS ##

    # Evaluating the NON PARAMETRIC MODEL with log-probabilities...

    # ...

    # Evaluating the PARAMETRIC MODEL with log-probabilities...

    # Fold 0 - Accuracy: 0.9581538461538461
    # Fold 1 - Accuracy: 0.9643076923076923
    # Fold 2 - Accuracy: 0.9655384615384616
    # Fold 3 - Accuracy: 0.9575384615384616
    # Fold 4 - Accuracy: 0.9593596059113301
    # Mean Accuracy: 0.9609796134899582<|MERGE_RESOLUTION|>--- conflicted
+++ resolved
@@ -2,11 +2,7 @@
 
 import numpy as np
 import pandas as pd
-<<<<<<< HEAD
 from scipy.stats import bernoulli, multinomial, norm
-=======
-from scipy.stats import norm
->>>>>>> cd9000fb
 from tqdm import tqdm
 
 
